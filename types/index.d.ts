--- conflicted
+++ resolved
@@ -1,13 +1,8 @@
 import SessionEngine from './components/SessionEngine';
-export default SessionEngine;
 
 import Session from 'hyper-express-session/types/components/Session';
-<<<<<<< HEAD
-export { SessionEngine, Session };
-=======
 import { Router as _Router } from 'hyper-express/types/components/router/Router';
 import { MiddlewareHandler } from 'hyper-express/types/components/middleware/MiddlewareHandler';
->>>>>>> 3da807d3
 
 declare module 'hyper-express' {
     interface Request {
@@ -24,4 +19,7 @@
         use(pattern: string, ...routers: Router[]): void;
         use(pattern: string, ...middlewares: MiddlewareHandler[]): void;
     }
-}+}
+
+export default SessionEngine;
+export { SessionEngine, Session };